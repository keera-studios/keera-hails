--- conflicted
+++ resolved
@@ -270,6 +270,10 @@
 wrapMRPassive :: Monad m => m a -> ReactiveFieldRead m a
 wrapMRPassive f = ReactiveFieldRead f (const (return ()))
 
+-- | Wrap event-handler installers in RVs
+eventR :: Monad m => (m () -> m ()) -> ReactiveFieldRead m ()
+eventR notifInstaller = ReactiveFieldRead (return ()) notifInstaller
+
 -- ** Lifting onto read-write values
 
 -- *** Bijections
@@ -357,7 +361,6 @@
 passivelyRW rv =
   ReactiveFieldReadWrite (reactiveValueWrite rv) (reactiveValueRead rv) (\_ -> return ())
 
-<<<<<<< HEAD
 -- | A form of binary readable lifting that passifies the second RV but reads
 -- exclusively from it.
 --
@@ -368,10 +371,6 @@
 governingR r c = ReactiveFieldRead getter notifier
   where getter   = reactiveValueRead c
         notifier = reactiveValueOnCanRead r
-=======
-eventR :: Monad m => (m () -> m ()) -> ReactiveFieldRead m ()
-eventR notifInstaller = ReactiveFieldRead (return ()) notifInstaller
->>>>>>> 27efda8b
 
 -- * Conditionals
 
